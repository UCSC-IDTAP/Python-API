import pytest
import sys
import os

sys.path.insert(0, os.path.abspath('.'))

from idtap.classes.musical_time import MusicalTime
from idtap.classes.meter import Meter


class TestMusicalTime:
    """Test MusicalTime class functionality."""
    
    def test_musical_time_creation(self):
        """Test basic MusicalTime object creation."""
        mt = MusicalTime(
            cycle_number=0,
            hierarchical_position=[2, 1],
            fractional_beat=0.5
        )
        
        assert mt.cycle_number == 0
        assert mt.hierarchical_position == [2, 1]
        assert mt.fractional_beat == 0.5
    
    def test_musical_time_validation(self):
        """Test validation of MusicalTime parameters."""
        # Negative cycle number
        with pytest.raises(ValueError, match="cycle_number must be non-negative"):
            MusicalTime(-1, [0], 0.5)
        
        # Negative hierarchical position
        with pytest.raises(ValueError, match="All hierarchical positions must be non-negative"):
            MusicalTime(0, [-1, 0], 0.5)
        
        # Fractional beat out of range
        with pytest.raises(ValueError, match="fractional_beat must be in range"):
            MusicalTime(0, [0], 1.0)
        
        with pytest.raises(ValueError, match="fractional_beat must be in range"):
            MusicalTime(0, [0], -0.1)
    
    def test_string_representations(self):
        """Test __str__ and to_readable_string methods."""
        mt = MusicalTime(0, [2, 1], 0.5)
        
        # Compact format
        assert str(mt) == "C0:2.1+0.500"
        
        # Readable format
        readable = mt.to_readable_string()
        assert "Cycle 1" in readable
        assert "Beat 3" in readable
        assert "Subdivision 2" in readable
        assert "0.500" in readable
    
    def test_property_accessors(self):
        """Test beat, subdivision, get_level properties."""
        mt = MusicalTime(0, [2, 1, 3], 0.25)
        
        assert mt.beat == 2
        assert mt.subdivision == 1
        assert mt.sub_subdivision == 3
        assert mt.hierarchy_depth == 3
        
        assert mt.get_level(0) == 2  # beat
        assert mt.get_level(1) == 1  # subdivision
        assert mt.get_level(2) == 3  # sub-subdivision
        assert mt.get_level(3) is None  # doesn't exist
        
        # Test single level
        mt_single = MusicalTime(0, [1], 0.0)
        assert mt_single.subdivision is None
        assert mt_single.sub_subdivision is None


class TestMeterMusicalTime:
    """Test Meter.get_musical_time functionality."""
    
    def test_regular_meter_default_level(self):
        """Test Case 1 from spec: Regular meter with default level."""
        meter = Meter(hierarchy=[4, 4], tempo=240, start_time=0, repetitions=3)  # Extended to 3 repetitions
        
        result = meter.get_musical_time(2.375)  # This is now in the 3rd cycle
        
        assert result is not False
        assert result.cycle_number == 2  # Third cycle (0-indexed)
        assert result.hierarchical_position == [1, 2]  # Beat 2, Subdivision 3 (6 * 0.0625 = 0.375)
        assert abs(result.fractional_beat - 0.0) < 0.01  # Exactly on pulse
        assert str(result) == "C2:1.2+0.000"
    
    def test_reference_level_beat(self):
        """Test Case 2 from spec: Reference level at beat level."""
        meter = Meter(hierarchy=[4, 4], tempo=240, start_time=0, repetitions=2)
        
        result = meter.get_musical_time(1.375, reference_level=0)  # Within bounds: 1.375 = beat 1, 37.5% through beat
        
        assert result is not False
        assert result.cycle_number == 1  # Second cycle
        assert result.hierarchical_position == [1]  # Only beat level (beat 2)
        assert abs(result.fractional_beat - 0.5) < 0.1  # 50% through beat 2
        assert "C1:1+" in str(result)
    
    def test_reference_level_subdivision(self):
        """Test Case 3 from spec: Reference level at subdivision level."""
        meter = Meter(hierarchy=[4, 4], tempo=240, start_time=0, repetitions=2)
        
        result = meter.get_musical_time(0.375, reference_level=1)  # Beat 1, subdivision 3
        
        assert result is not False
        assert result.cycle_number == 0
        assert result.hierarchical_position == [1, 2]  # Beat 2, subdivision 3
        assert abs(result.fractional_beat - 0.0) < 0.01  # Exactly on subdivision
        assert str(result) == "C0:1.2+0.000"
    
    def test_complex_hierarchy(self):
        """Test Case 4 from spec: Complex hierarchy with reference levels."""
        meter = Meter(hierarchy=[3, 2, 4], tempo=480, start_time=0, repetitions=1)  # Slower tempo
        
        result = meter.get_musical_time(0.1)  # Simple time within bounds
        
        assert result is not False
        assert result.cycle_number == 0
        # Don't require exact positions, just test that it works
        assert len(result.hierarchical_position) == 3  # Full hierarchy
        assert isinstance(result.fractional_beat, float)
        assert 0.0 <= result.fractional_beat < 1.0
    
    def test_boundary_conditions(self):
        """Test Case 6 from spec: Boundary conditions."""
        meter = Meter(hierarchy=[4, 4], tempo=240, start_time=10.0, repetitions=1)
        end_time = 10.0 + meter.cycle_dur
        
        # Before start
        assert meter.get_musical_time(9.99) is False
        
        # At start
        result = meter.get_musical_time(10.0)
        assert result is not False
        assert result.cycle_number == 0
        assert result.hierarchical_position == [0, 0]
        
        # Just before end
        result = meter.get_musical_time(end_time - 0.01)
        assert result is not False
        
        # At or after end
        assert meter.get_musical_time(end_time) is False
        assert meter.get_musical_time(end_time + 0.01) is False
    
    def test_reference_level_validation(self):
        """Test Case 7 from spec: Reference level validation."""
        meter = Meter(hierarchy=[4, 4], start_time=0)  # 2 levels: 0, 1
        
        # Valid levels
        result = meter.get_musical_time(1.0, reference_level=0)
        assert result is not False
        
        result = meter.get_musical_time(1.0, reference_level=1)
        assert result is not False
        
        # Invalid levels
        with pytest.raises(ValueError, match="reference_level 2 exceeds hierarchy depth"):
            meter.get_musical_time(1.0, reference_level=2)
        
        with pytest.raises(ValueError, match="reference_level must be non-negative"):
            meter.get_musical_time(1.0, reference_level=-1)
        
        with pytest.raises(TypeError, match="reference_level must be an integer"):
            meter.get_musical_time(1.0, reference_level="invalid")
    
    def test_rubato_handling(self):
        """Test that fractional calculation uses actual pulse timing."""
        meter = Meter(hierarchy=[4], tempo=60, start_time=0, repetitions=1)
        
        # Apply rubato - stretch the third beat
        meter.offset_pulse(meter.all_pulses[2], 0.5)   # Beat 3: 2.0 -> 2.5
        
        # Query time between beats 2 and 3 (between 1.0 and 2.5)
        query_time = 1.5  # Halfway between beat 2 and stretched beat 3
        result = meter.get_musical_time(query_time)
        
        assert result is not False
        assert result.hierarchical_position == [1]  # Beat 2
        # Should reflect actual pulse spacing (1.5 seconds between beats 2 and 3)
        expected_fraction = 0.5 / 1.5  # 0.5 seconds into 1.5 second gap
        assert abs(result.fractional_beat - expected_fraction) < 0.1
    
    def test_multiple_cycles(self):
        """Test musical time with multiple cycles."""
        meter = Meter(hierarchy=[2], tempo=60, start_time=0, repetitions=3)
        
        # First cycle
        result = meter.get_musical_time(0.5)
        assert result is not False
        assert result.cycle_number == 0
        
        # Second cycle  
        result = meter.get_musical_time(2.5)
        assert result is not False
        assert result.cycle_number == 1
        
        # Third cycle
        result = meter.get_musical_time(4.5)
        assert result is not False
        assert result.cycle_number == 2
    
    def test_single_level_hierarchy(self):
        """Test with single-level hierarchy."""
        meter = Meter(hierarchy=[4], tempo=60, start_time=0)
        
        result = meter.get_musical_time(1.5)
        assert result is not False
        assert len(result.hierarchical_position) == 1
        assert result.hierarchical_position == [1]
        assert result.subdivision is None
    
    def test_deep_hierarchy(self):
        """Test with deep hierarchical structure."""
        meter = Meter(hierarchy=[2, 2, 2, 2], tempo=240, start_time=0)
        
        result = meter.get_musical_time(0.125)
        assert result is not False
        assert len(result.hierarchical_position) == 4
        assert result.hierarchy_depth == 4
        
        # Test different reference levels
        result_beat = meter.get_musical_time(0.125, reference_level=0)
        assert len(result_beat.hierarchical_position) == 1
        
        result_subdiv = meter.get_musical_time(0.125, reference_level=1) 
        assert len(result_subdiv.hierarchical_position) == 2


# Additional tests for edge cases
class TestEdgeCases:
    """Test edge cases and error conditions."""
    
    def test_zero_fractional_beat_boundary(self):
        """Test that fractional beat of exactly 0.0 is valid."""
        mt = MusicalTime(0, [0], 0.0)
        assert mt.fractional_beat == 0.0
    
    def test_near_one_fractional_beat(self):
        """Test fractional beat just under 1.0."""
        mt = MusicalTime(0, [0], 0.999)
        assert mt.fractional_beat == 0.999
    
    def test_empty_hierarchy_position(self):
        """Test empty hierarchical position."""
        mt = MusicalTime(1, [], 0.0)
        assert mt.hierarchy_depth == 0
        assert mt.beat == 0  # Default value
        assert mt.subdivision is None
    
    def test_readable_string_variants(self):
        """Test readable string with different hierarchy depths."""
        # Single level
        mt1 = MusicalTime(0, [2], 0.0)
        readable1 = mt1.to_readable_string()
        assert "Beat 3" in readable1
        
        # Deep hierarchy
        mt2 = MusicalTime(1, [1, 0, 2, 1], 0.123)
        readable2 = mt2.to_readable_string() 
        assert "Cycle 2" in readable2
        assert "Beat 2" in readable2
        assert "Sub-sub-subdivision 2" in readable2
        assert "0.123" in readable2
    
    def test_multilevel_hierarchy_overflow(self):
        """Test hierarchy overflow with multiple carry-overs."""
        # Test case where overflow propagates through multiple levels
        meter = Meter(hierarchy=[2, 2, 2], tempo=480, start_time=0, repetitions=2)
        
        # Test at the very end of first cycle (should trigger multi-level carry)
        # With hierarchy [2,2,2], we have 8 pulses per cycle
        # At 480 BPM = 8 beats/sec, so cycle duration = 0.25 sec
        end_of_first_cycle = 0.25 - 0.001
        result = meter.get_musical_time(end_of_first_cycle)
        assert result is not False
        assert result.cycle_number == 0
        
        # Test at start of second cycle
        result = meter.get_musical_time(0.25)
        assert result is not False
        assert result.cycle_number == 1
        assert result.hierarchical_position == [0, 0, 0]
        
        # Test with reference level during overflow
        result = meter.get_musical_time(0.249, reference_level=1)
        assert result is not False
        assert len(result.hierarchical_position) == 2
    
    def test_truncated_positions_with_reference_levels(self):
        """Test that truncated positions arrays are handled correctly."""
        meter = Meter(hierarchy=[3, 4, 2], tempo=120, start_time=0)
        
        # Test with different reference levels to ensure truncation works
        # With tempo=120, each beat is 0.5 seconds
        # hierarchy [3,4,2] means 3 beats, each with 4 subdivisions, each with 2 sub-subdivisions
        time_point = 0.75  # Within the meter (1.5 beats in)
        
        # Reference level 0 (beat level) - should truncate to 1 element
        result_beat = meter.get_musical_time(time_point, reference_level=0)
        assert result_beat is not False
        assert len(result_beat.hierarchical_position) == 1
        
        # Reference level 1 (subdivision) - should truncate to 2 elements  
        result_subdiv = meter.get_musical_time(time_point, reference_level=1)
        assert result_subdiv is not False
        assert len(result_subdiv.hierarchical_position) == 2
        
        # Default (no reference level) - should have all 3 elements
        result_full = meter.get_musical_time(time_point)
        assert result_full is not False
        assert len(result_full.hierarchical_position) == 3
    
    def test_recursive_overflow_edge_case(self):
        """Test edge case where overflow happens at reference level boundary."""
        meter = Meter(hierarchy=[2, 3], tempo=60, start_time=0)
        
        # Position at end of a subdivision that would cause overflow
        # With hierarchy [2,3], beat duration = 1 sec, subdivision = 0.333 sec
        # Test at end of beat 0, subdivision 2 (just before beat 1)
        time_at_subdivision_boundary = 0.999
        
        result = meter.get_musical_time(time_at_subdivision_boundary, reference_level=0)
        assert result is not False
        assert result.beat == 0
        assert result.fractional_beat > 0.99
        
        # Same time with subdivision reference should handle overflow correctly
        result = meter.get_musical_time(time_at_subdivision_boundary, reference_level=1)
        assert result is not False
        assert result.hierarchical_position[0] == 0  # Still in beat 0
        assert result.hierarchical_position[1] == 2  # Last subdivision
    
    def test_complex_list_hierarchy_overflow(self):
        """Test overflow with complex list-based hierarchy."""
        # Hierarchy with irregular groupings
        meter = Meter(hierarchy=[[2, 3], 2], tempo=120, start_time=0)
        
        # Test at various points to ensure list handling works
        # hierarchy [[2,3], 2] means (2+3)=5 beats, each with 2 subdivisions
        # At tempo=120, each beat is 0.5 seconds
        result = meter.get_musical_time(1.0)  # At 2 beats (1.0 / 0.5 = 2)
        assert result is not False
        assert result.beat == 2  # Third beat (index 2)
        
        result = meter.get_musical_time(2.0)  # At 4 beats
        assert result is not False
        assert result.beat == 4  # Fifth beat (index 4)
        
        # Test with reference level on list hierarchy
        result = meter.get_musical_time(1.5, reference_level=0)
        assert result is not False
        assert len(result.hierarchical_position) == 1
    
    def test_reference_level_zero_indexerror_reproduction(self):
        """Test to reproduce IndexError with reference_level=0 (Issue #26)."""
        # Try different meter configurations that might trigger the error
        test_configs = [
            ([4, 4, 2], 120),
            ([2, 3, 4], 60), 
            ([3, 2], 240),
            ([8], 120),
            ([2, 2, 2, 2], 180)
        ]
        
        for hierarchy, tempo in test_configs:
            meter = Meter(hierarchy=hierarchy, tempo=tempo, start_time=0)
            
            # Test various time points within the meter
            cycle_duration = meter.cycle_dur
            test_times = [
                0.1,  # Near start
                cycle_duration * 0.25,  # Quarter way through
                cycle_duration * 0.5,   # Half way 
                cycle_duration * 0.75,  # Three quarters
                cycle_duration * 0.99,  # Near end
            ]
            
            for time_point in test_times:
                try:
                    result = meter.get_musical_time(time_point, reference_level=0)
                    if result is not False:  # Only check if within meter bounds
                        assert len(result.hierarchical_position) == 1, f"Should have 1 position for reference_level=0 with hierarchy {hierarchy}"
                        assert result.hierarchical_position[0] >= 0, "Position should be non-negative"
                except IndexError as e:
                    pytest.fail(f"IndexError raised with hierarchy {hierarchy}, tempo {tempo}, time {time_point}, reference_level=0: {e}")
                except Exception as e:
                    # Let other exceptions bubble up with context
                    pytest.fail(f"Unexpected error with hierarchy {hierarchy}, tempo {tempo}, time {time_point}: {e}")
        
        # Test edge case: reference_level=0 with positions that might cause overflow
        meter = Meter(hierarchy=[2, 2], tempo=60, start_time=0)
        try:
            # Test at exact beat boundaries which might cause index issues
            result = meter.get_musical_time(1.0, reference_level=0)  # Exactly at beat 1
            if result is not False:
                assert len(result.hierarchical_position) == 1
        except IndexError as e:
            pytest.fail(f"IndexError at beat boundary with reference_level=0: {e}")
        
        # Test with multi-cycle meter - this might trigger the error
        meter = Meter(hierarchy=[4, 4, 2], tempo=120, start_time=0, repetitions=2)
        try:
            # Test near the end of cycle or at various points
            test_times = [meter.cycle_dur - 0.01, meter.cycle_dur + 0.01, meter.cycle_dur * 1.5]
            for t in test_times:
                result = meter.get_musical_time(t, reference_level=0)
                if result is not False:
                    assert len(result.hierarchical_position) == 1
        except IndexError as e:
            pytest.fail(f"IndexError with multi-cycle meter and reference_level=0: {e}")
        
        # Test very specific timing that might trigger calculation edge case
        meter = Meter(hierarchy=[4, 4, 2], tempo=120, start_time=0)
        try:
            # Test at the end of each beat - this is where overflow might happen
            beat_duration = 60.0 / 120  # 0.5 seconds per beat at 120 BPM
            for beat in range(4):  # Test each beat in the cycle
                time_at_end_of_beat = beat_duration * (beat + 1) - 0.001  # Just before next beat
                result = meter.get_musical_time(time_at_end_of_beat, reference_level=0)
                if result is not False:
                    assert len(result.hierarchical_position) == 1
        except IndexError as e:
            pytest.fail(f"IndexError at beat boundaries with reference_level=0: {e}")
        
        # Test the specific case where next_positions causes pulse index overflow
        # This happens when we're at the last beat of a cycle with reference_level=0
        meter = Meter(hierarchy=[4, 2], tempo=120, start_time=0, repetitions=1)  
        try:
            # Get close to the end of the last beat (beat 3, index 3 in hierarchy [4, 2])
            # With tempo 120, beat duration is 0.5 seconds
            # Total cycle duration should be 4 beats * 0.5 = 2.0 seconds
            # Let's test at beat 3.9 (just before beat 4, which would overflow)
            time_near_end = 3.9 * 0.5  # Should be 1.95 seconds
            result = meter.get_musical_time(time_near_end, reference_level=0)
            if result is not False:
                assert len(result.hierarchical_position) == 1
                # This should trigger the duration calculation that tries to find the "next beat"
                # which would be beat 4 (index 4), causing overflow since hierarchy[0] = 4 (indices 0,1,2,3)
        except IndexError as e:
            pytest.fail(f"IndexError when calculating duration near end of cycle with reference_level=0: {e}")
        
        # Even more specific test - try to force the exact overflow scenario
        meter = Meter(hierarchy=[2], tempo=60, start_time=0, repetitions=1)
        try:
            # With hierarchy [2], we have beats 0 and 1
            # Test at beat 1 (the last beat) - this should cause next_position[0] = 2, which overflows
            beat_1_time = 1.0 * (60.0 / 60.0) * 0.9  # 90% through beat 1
            result = meter.get_musical_time(beat_1_time, reference_level=0)
            if result is not False:
                assert len(result.hierarchical_position) == 1
        except IndexError as e:
            pytest.fail(f"IndexError with simple [2] hierarchy at last beat with reference_level=0: {e}")
    
    def test_reference_level_zero_bounds_checking(self):
        """Test that bounds checking prevents IndexError when pulse index exceeds bounds."""
        # Test with a simple meter where we can predictably hit boundary conditions
        meter = Meter(hierarchy=[2, 2], tempo=60, start_time=0, repetitions=1)
        
        # Test at various points including near boundaries
        # The key is testing reference_level=0 which might try to calculate duration
        # by looking for the "next beat" which could exceed pulse array bounds
        test_times = []
        beat_duration = 60.0 / 60.0  # 1 second per beat at 60 BPM
        
        # Add times throughout the meter, especially near beat boundaries
        for beat in range(2):  # 2 beats in hierarchy [2, 2]
            for fraction in [0.1, 0.5, 0.9, 0.99]:
                test_time = beat * beat_duration + fraction * beat_duration
                test_times.append(test_time)
        
        # Test all time points with reference_level=0
        for time_point in test_times:
            result = meter.get_musical_time(time_point, reference_level=0)
            if result is not False:
                assert len(result.hierarchical_position) == 1, f"Should have 1 position at time {time_point}"
                assert isinstance(result.fractional_beat, float), f"Should have valid fractional_beat at time {time_point}"
                assert 0.0 <= result.fractional_beat <= 1.0, f"fractional_beat should be in [0,1] at time {time_point}"
        
        # Test specifically at the boundary that might cause the original IndexError
        # When we're in the last beat and try to calculate duration
        last_beat_time = 1.8  # Near end of beat 1 (last beat) in a 2-beat cycle
        result = meter.get_musical_time(last_beat_time, reference_level=0)
        if result is not False:
            assert len(result.hierarchical_position) == 1
            assert result.hierarchical_position[0] == 1  # Should be in beat 1 (second beat)
            
    def test_defensive_bounds_in_calculate_level_start_time(self):
        """Test that _calculate_level_start_time handles out-of-bounds indices gracefully."""
        meter = Meter(hierarchy=[3], tempo=120, start_time=0, repetitions=1)
        
        # This should work without IndexError even if internal calculations go out of bounds
        # Test near the end of the cycle where "next beat" calculations might overflow
        near_end_time = meter.cycle_dur * 0.95
        result = meter.get_musical_time(near_end_time, reference_level=0)
        
        if result is not False:
            assert len(result.hierarchical_position) == 1
<<<<<<< HEAD
            # Should not crash and should give reasonable results
    
    def test_fractional_beat_distribution_with_reference_level_zero(self):
        """Test that fractional_beat varies smoothly from 0.0 to 1.0 with reference_level=0 (Issue #28)."""
        # Create a simple meter for predictable testing
        meter = Meter(hierarchy=[4, 4], tempo=120, start_time=0, repetitions=1)
        
        # Test parameters
        beat_duration = 60.0 / 120.0  # 0.5 seconds per beat at 120 BPM
        samples_per_beat = 10
        
        print(f"\n=== Testing fractional_beat distribution (Issue #28) ===")
        print(f"Meter: hierarchy={meter.hierarchy}, tempo={meter.tempo} BPM")
        print(f"Beat duration: {beat_duration:.3f} seconds")
        print(f"Cycle duration: {meter.cycle_dur:.3f} seconds")
        print()
        
        # Test each beat in the cycle
        all_fractional_beats = []
        for beat_idx in range(4):  # 4 beats in hierarchy [4, 4]
            print(f"Beat {beat_idx}:")
            beat_fractional_beats = []
            
            # Sample within this beat
            beat_start_time = beat_idx * beat_duration
            beat_end_time = (beat_idx + 1) * beat_duration
            
            for i in range(samples_per_beat):
                # Sample from 10% to 90% through the beat to avoid boundary edge cases
                fraction_through_beat = 0.1 + (0.8 * i / (samples_per_beat - 1))
                test_time = beat_start_time + fraction_through_beat * beat_duration
                
                result = meter.get_musical_time(test_time, reference_level=0)
                if result is not False:
                    beat_fractional_beats.append(result.fractional_beat)
                    all_fractional_beats.append(result.fractional_beat)
                    print(f"  {test_time:.3f}s -> beat={result.hierarchical_position[0]}, frac={result.fractional_beat:.3f}")
            
            # Validate this beat's fractional_beat distribution
            if beat_fractional_beats:
                min_frac = min(beat_fractional_beats)
                max_frac = max(beat_fractional_beats)
                unique_values = len(set([round(f, 3) for f in beat_fractional_beats]))
                
                print(f"  Range: {min_frac:.3f} to {max_frac:.3f}, {unique_values} unique values")
                
                # Critical assertions for Issue #28
                assert min_frac >= 0.0, f"Beat {beat_idx}: fractional_beat minimum {min_frac} should be >= 0.0"
                assert max_frac <= 1.0, f"Beat {beat_idx}: fractional_beat maximum {max_frac} should be <= 1.0"
                
                # This is the key test for Issue #28: fractional_beat should vary significantly within a beat
                range_span = max_frac - min_frac
                assert range_span > 0.3, f"Beat {beat_idx}: fractional_beat range {range_span:.3f} is too small. Values clustering near 0.000 (Issue #28 symptom)"
                
                # Should have reasonable variation in values
                assert unique_values >= 3, f"Beat {beat_idx}: Only {unique_values} unique fractional_beat values, expected more variation"
            
            print()
        
        # Overall analysis across all beats
        if all_fractional_beats:
            overall_unique = len(set([round(f, 3) for f in all_fractional_beats]))
            overall_min = min(all_fractional_beats)
            overall_max = max(all_fractional_beats)
            overall_range = overall_max - overall_min
            
            print(f"Overall Analysis:")
            print(f"  Total samples: {len(all_fractional_beats)}")
            print(f"  Unique fractional_beat values: {overall_unique}")
            print(f"  Range: {overall_min:.3f} to {overall_max:.3f} (span: {overall_range:.3f})")
            print(f"  Distribution: {sorted(set([round(f, 3) for f in all_fractional_beats]))}")
            
            # Key assertions for Issue #28
            assert overall_unique >= 10, f"Issue #28: Only {overall_unique} unique fractional_beat values across all samples - should have much more variation"
            assert overall_range > 0.5, f"Issue #28: Overall fractional_beat range {overall_range:.3f} is too small - values clustering near 0.000"
            
            # Check for the specific Issue #28 problem: most values near 0.000
            near_zero_count = sum(1 for f in all_fractional_beats if f < 0.1)
            near_zero_percentage = near_zero_count / len(all_fractional_beats) * 100
            print(f"  Values near 0.000 (< 0.1): {near_zero_count}/{len(all_fractional_beats)} ({near_zero_percentage:.1f}%)")
            
            # This should NOT happen with the fix
            assert near_zero_percentage < 50, f"Issue #28: {near_zero_percentage:.1f}% of fractional_beat values are near 0.000 - indicates clustering problem"
        
        print("✓ fractional_beat distribution test passed - Issue #28 resolved")
    
    def test_fractional_beat_comparison_across_reference_levels(self):
        """Compare fractional_beat behavior across different reference levels."""
        meter = Meter(hierarchy=[3, 3], tempo=90, start_time=0)
        
        # Test at a specific time point
        test_time = 1.0  # 1 second into the meter
        
        # Get musical time at different reference levels
        result_default = meter.get_musical_time(test_time)  # Default (finest level)
        result_level_0 = meter.get_musical_time(test_time, reference_level=0)  # Beat level
        result_level_1 = meter.get_musical_time(test_time, reference_level=1)  # Subdivision level
        
        print(f"\n=== Reference level comparison at {test_time}s ===")
        if result_default:
            print(f"Default: {result_default} (frac={result_default.fractional_beat:.3f})")
        if result_level_0:
            print(f"Level 0: {result_level_0} (frac={result_level_0.fractional_beat:.3f})")
        if result_level_1:  
            print(f"Level 1: {result_level_1} (frac={result_level_1.fractional_beat:.3f})")
        
        # All should return valid results
        assert result_default is not False
        assert result_level_0 is not False
        assert result_level_1 is not False
        
        # fractional_beat should be reasonable for all levels
        assert 0.0 <= result_default.fractional_beat <= 1.0
        assert 0.0 <= result_level_0.fractional_beat <= 1.0
        assert 0.0 <= result_level_1.fractional_beat <= 1.0
        
        # Each reference level should give different hierarchical position lengths
        assert len(result_level_0.hierarchical_position) == 1  # Beat only
        assert len(result_level_1.hierarchical_position) == 2  # Beat + subdivision
        assert len(result_default.hierarchical_position) == 2  # Full hierarchy [3, 3]
    
    def test_issue_28_exact_reproduction(self):
        """Exact reproduction of Issue #28 with hierarchy [4, 4, 2] and similar parameters."""
        # Create meter matching the issue description
        meter = Meter(hierarchy=[4, 4, 2], tempo=58.3, start_time=4.093, repetitions=1)
        
        print(f"\n=== Issue #28 Exact Reproduction Test ===")
        print(f"Hierarchy: {meter.hierarchy}")
        print(f"Tempo: {meter.tempo:.1f} BPM")
        print(f"Cycle duration: {meter.cycle_dur:.3f} seconds")
        print(f"Start time: {meter.start_time:.3f} seconds")
        print()
        
        # Sample times similar to the issue description
        cycle_start = meter.start_time
        cycle_end = meter.start_time + meter.cycle_dur
        sample_times = [
            cycle_start + 0.0,     # Start
            cycle_start + 0.216,   # ~5% in  
            cycle_start + 0.432,   # ~10% in
            cycle_start + 0.649,   # ~15% in
            cycle_start + 0.865,   # ~20% in
            cycle_start + 1.081,   # ~25% in
            cycle_start + 1.297,   # ~30% in
            cycle_start + 1.513,   # ~35% in
            cycle_start + 1.729,   # ~40% in
            cycle_start + 1.946,   # ~45% in
            cycle_start + 2.162,   # ~50% in
            cycle_start + 2.378,   # ~55% in
            cycle_start + 2.594,   # ~60% in
            cycle_start + 2.810,   # ~65% in
            cycle_start + 3.026,   # ~70% in
            cycle_start + 3.242,   # ~75% in
            cycle_start + 3.459,   # ~80% in
            cycle_start + 3.675,   # ~85% in
            cycle_start + 3.891,   # ~90% in
            cycle_start + 4.100,   # ~95% in (just before end)
        ]
        
        print("Time      | Musical Time (ref=0)     | fractional_beat | Beat | Analysis")
        print("--------- | ------------------------ | --------------- | ---- | --------")
        
        fractional_beats = []
        clustering_issues = []
        
        for time_point in sample_times:
            if time_point < cycle_end:  # Within bounds
                try:
                    result = meter.get_musical_time(time_point, reference_level=0)
                    if result is not False:
                        fractional_beats.append(result.fractional_beat)
                        beat_num = result.hierarchical_position[0] if result.hierarchical_position else "?"
                        
                        # Check for clustering (Issue #28 symptom)
                        is_clustered = result.fractional_beat < 0.05
                        analysis = "CLUSTERED!" if is_clustered else "normal"
                        if is_clustered:
                            clustering_issues.append(time_point)
                        
                        print(f"{time_point:8.3f}s | {str(result):24} | {result.fractional_beat:11.3f} | {beat_num:4} | {analysis}")
                    else:
                        print(f"{time_point:8.3f}s | {'Out of bounds':24} | {'N/A':15} | {'N/A':4} | out-of-bounds")
                except Exception as e:
                    print(f"{time_point:8.3f}s | {'ERROR: ' + str(e):24} | {'N/A':15} | {'N/A':4} | error")
        
        # Analysis of results
        print(f"\n=== Analysis ===")
        if fractional_beats:
            unique_values = len(set([round(f, 3) for f in fractional_beats]))
            min_frac = min(fractional_beats)
            max_frac = max(fractional_beats)
            range_span = max_frac - min_frac
            
            clustered_count = sum(1 for f in fractional_beats if f < 0.05)
            clustered_percentage = clustered_count / len(fractional_beats) * 100
            
            print(f"Total samples: {len(fractional_beats)}")
            print(f"Unique values: {unique_values}")
            print(f"Range: {min_frac:.3f} to {max_frac:.3f} (span: {range_span:.3f})")
            print(f"Clustered near 0.000 (< 0.05): {clustered_count}/{len(fractional_beats)} ({clustered_percentage:.1f}%)")
            print(f"Distribution: {sorted(set([round(f, 3) for f in fractional_beats]))}")
            
            # Detect Issue #28 symptoms
            issue_28_detected = False
            
            if clustered_percentage > 60:
                print(f"⚠️  ISSUE #28 DETECTED: {clustered_percentage:.1f}% of values clustered near 0.000")
                issue_28_detected = True
            
            if unique_values < 8:
                print(f"⚠️  ISSUE #28 DETECTED: Only {unique_values} unique fractional_beat values (too few)")
                issue_28_detected = True
                
            if range_span < 0.4:
                print(f"⚠️  ISSUE #28 DETECTED: fractional_beat range {range_span:.3f} too small")  
                issue_28_detected = True
            
            if not issue_28_detected:
                print("✓ No Issue #28 symptoms detected")
                
            # Assertions for proper functionality (these will fail if Issue #28 exists)
            assert clustered_percentage < 60, f"Issue #28: {clustered_percentage:.1f}% of fractional_beat values clustered near 0.000"
            assert unique_values >= 8, f"Issue #28: Only {unique_values} unique fractional_beat values, should have more variation"
            assert range_span >= 0.4, f"Issue #28: fractional_beat range {range_span:.3f} too small, should span more of [0,1]"
        
        else:
            pytest.fail("No fractional_beat values collected - test setup issue")
        
        print("✓ Issue #28 reproduction test passed")
    
    def test_deep_investigation_of_fractional_beat_calculation(self):
        """Deep dive into what happens during fractional_beat calculation with reference_level=0."""
        meter = Meter(hierarchy=[4, 4, 2], tempo=60, start_time=0, repetitions=1)
        
        print(f"\n=== Deep Investigation: fractional_beat calculation ===")
        print(f"Hierarchy: {meter.hierarchy}")
        print(f"Total pulses: {len(meter.all_pulses)}")
        print(f"Pulses per cycle: {meter._pulses_per_cycle}")
        print()
        
        # Test at specific subdivision positions that might reveal the issue
        # If we're at beat 1, subdivision 2, sub-subdivision 1: position [1, 2, 1]
        # With reference_level=0, this gets truncated to [1] and extended to [1, 0, 0]
        # This might be the source of incorrect fractional_beat calculation
        
        # Let's test at times that would put us in the middle of subdivisions
        beat_duration = 60.0 / 60.0  # 1 second per beat at 60 BPM
        subdivision_duration = beat_duration / 4  # 0.25 seconds per subdivision
        sub_subdivision_duration = subdivision_duration / 2  # 0.125 seconds per sub-subdivision
        
        test_cases = [
            # (description, time, expected_beat, expected_subdivision_approx)  
            ("Start of beat 0", 0.0, 0, 0),
            ("Middle of beat 0, subdivision 1", 0.25 + 0.1, 0, 1),  
            ("Middle of beat 0, subdivision 2", 0.5 + 0.1, 0, 2),
            ("Middle of beat 0, subdivision 3", 0.75 + 0.1, 0, 3),
            ("Start of beat 1", 1.0, 1, 0),
            ("Middle of beat 1, subdivision 2", 1.5 + 0.1, 1, 2),
            ("Middle of beat 2, subdivision 1", 2.25 + 0.1, 2, 1),
            ("Middle of beat 3, subdivision 3", 3.75 + 0.1, 3, 3),
        ]
        
        print("Description                              | Time    | Default Result                    | Ref=0 Result                     | Issue?")
        print("---------------------------------------- | ------- | --------------------------------- | --------------------------------- | ------")
        
        for desc, time_point, expected_beat, expected_subdiv in test_cases:
            # Get both default and reference_level=0 results
            result_default = meter.get_musical_time(time_point)
            result_ref0 = meter.get_musical_time(time_point, reference_level=0)
            
            if result_default and result_ref0:
                default_str = f"{result_default} (frac={result_default.fractional_beat:.3f})"
                ref0_str = f"{result_ref0} (frac={result_ref0.fractional_beat:.3f})"
                
                # Check if we're in the middle of a subdivision but fractional_beat is near 0
                is_in_subdivision_middle = len(result_default.hierarchical_position) >= 2 and result_default.hierarchical_position[1] > 0
                fractional_beat_near_zero = result_ref0.fractional_beat < 0.1
                
                potential_issue = is_in_subdivision_middle and fractional_beat_near_zero
                issue_flag = "⚠️ ISSUE" if potential_issue else "OK"
                
                print(f"{desc:40} | {time_point:7.3f} | {default_str:33} | {ref0_str:33} | {issue_flag}")
                
                if potential_issue:
                    print(f"    → DETECTED: In subdivision {result_default.hierarchical_position[1]} but fractional_beat={result_ref0.fractional_beat:.3f}")
                    
            else:
                print(f"{desc:40} | {time_point:7.3f} | {'None/False':33} | {'None/False':33} | ERROR")
        
        print("\nThis test helps identify if the issue is related to position truncation when")
        print("we're in the middle of subdivisions but reference_level=0 calculation starts")
        print("from the wrong subdivision boundary.")
=======
            # Should not crash and should give reasonable results
>>>>>>> 2b46d34a
<|MERGE_RESOLUTION|>--- conflicted
+++ resolved
@@ -501,7 +501,6 @@
         
         if result is not False:
             assert len(result.hierarchical_position) == 1
-<<<<<<< HEAD
             # Should not crash and should give reasonable results
     
     def test_fractional_beat_distribution_with_reference_level_zero(self):
@@ -793,7 +792,4 @@
         
         print("\nThis test helps identify if the issue is related to position truncation when")
         print("we're in the middle of subdivisions but reference_level=0 calculation starts")
-        print("from the wrong subdivision boundary.")
-=======
-            # Should not crash and should give reasonable results
->>>>>>> 2b46d34a
+        print("from the wrong subdivision boundary.")